--- conflicted
+++ resolved
@@ -8,11 +8,6 @@
 # See more keys and their definitions at https://doc.rust-lang.org/cargo/reference/manifest.html
 
 [dependencies]
-<<<<<<< HEAD
-proptest = "1.5.0"
-twox-hash = { version = "2.0.0", default-features = false, features = ["xxhash64"] }
-=======
 proptest = "1.6.0"
-twox-hash = { version = "1.6.3", default-features = false }
->>>>>>> a1eab4f2
+twox-hash.workspace = true
 guppy-workspace-hack.workspace = true