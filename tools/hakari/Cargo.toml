--- conflicted
+++ resolved
@@ -45,13 +45,8 @@
 tabular = { version = "0.2.0", features = ["ansi-cell"], optional = true }
 target-spec = { version = "3.4.2", path = "../../target-spec" }
 toml = { version = "0.5.11", optional = true }
-<<<<<<< HEAD
-toml_edit = "0.17.1"
-twox-hash = { version = "2.0.0", default-features = false, features = ["xxhash64"] }
-=======
 toml_edit = "0.22.26"
-twox-hash = { version = "1.6.3", default-features = false }
->>>>>>> a1eab4f2
+twox-hash.workspace = true
 guppy-workspace-hack.workspace = true
 
 [dev-dependencies]
